--- conflicted
+++ resolved
@@ -5,19 +5,7 @@
 analysis and clustering with level set trees.
 """
 
-<<<<<<< HEAD
-## TODO
-# - Examples, notes, and references in the constructor functions.
-# - Spell check the docstrings.
-# - Make compatible with Python 3.
-# - Think about importing key functions into the top level debacl namespace.
-# - 'get_cluster_labels' documentation should indicate the keyword params
-#   separately.
-# - Error trapping for scipy import in the utils module.
-
-=======
 import logging
->>>>>>> a9d7bcb5
 import cPickle
 import utils as utl
 
